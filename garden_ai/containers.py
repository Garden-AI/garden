import inspect
import json
import pathlib
<<<<<<< HEAD
import subprocess
=======
>>>>>>> eec67b3d
from tempfile import TemporaryDirectory
from typing import Optional

import docker  # type: ignore
import nbconvert  # type: ignore

JUPYTER_TOKEN = "791fb91ea2175a1bbf15e1c9606930ebdf6c5fe6a0c3d5bd"  # arbitrary valid token, safe b/c port is only exposed to localhost


def start_container_with_notebook(
    client: docker.DockerClient,
    path: pathlib.Path,
    base_image: str,
<<<<<<< HEAD
    platform: str = "linux/x86_64",
    mount: bool = True,
=======
    platform="linux/x86_64",
>>>>>>> eec67b3d
) -> docker.models.containers.Container:
    """
    Start a Docker container with a Jupyter Notebook server.

    The specified notebook file is mounted into the container at
    `/garden/notebook-name.ipynb`.

    Parameters:
    - client (docker.DockerClient): The Docker client object to interact
      with the Docker daemon.
    - path (pathlib.Path): The local path to the notebook.
    - base_image (str): The Docker image to be used as the base. It should
      have Jupyter pre-installed.
    - platform (str): Passed directly to docker sdk. Defaults to "linux/x86_64".
<<<<<<< HEAD
    - mount (bool): Whether the notebook should be mounted (True) or just
      copied in (False)
=======
>>>>>>> eec67b3d

    Returns:
    - docker.models.containers.Container: The started container object.

    Note:
    - The Jupyter Notebook server inside the container runs on port 8888
      and is exposed to the host on the same port.
    - The token for accessing the notebook is still the JUPYTER_TOKEN variable.
    """
    client.images.pull(base_image, platform=platform)
<<<<<<< HEAD

    if mount:
        volumes = {str(path): {"bind": f"/garden/{path.name}", "mode": "rw"}}
    else:
        volumes = {}

=======
>>>>>>> eec67b3d
    container = client.containers.run(
        base_image,
        platform="linux/x86_64",
        detach=True,
        ports={"8888/tcp": 8888},
        volumes=volumes,
        entrypoint=[
            "jupyter",
            "notebook",
            "--notebook-dir=/garden",
            f"--NotebookApp.token={JUPYTER_TOKEN}",
            "--ip",
            "0.0.0.0",
            "--no-browser",
            "--allow-root",
        ],
        stdin_open=True,
        tty=True,
        remove=True,
    )
<<<<<<< HEAD

    # the equivalent docker-py function only allows transfer of tar archives
    # apparently, this is how the API works under-the-hood
    # but I think the following is far clearer than messing with byte streams
    if not mount:
        subprocess.run(["docker", "cp", str(path), f"{container.name}:/garden"])

=======
>>>>>>> eec67b3d
    return container


def build_notebook_session_image(
    client: docker.DockerClient,
    notebook_path: pathlib.Path,
    base_image: str,
    platform="linux/x86_64",
    print_logs=True,
) -> Optional[docker.models.images.Image]:
    """
    Build the docker image to register with Globus Compute locally.

    From the specified base image, this:
    - generates a plain python script from the user's notebook,
    - copies both to the container
    - RUNs the script for side effects, including writing the session.pkl and metadata.json

    This does not tag or push the image.

    Args:
        client: A Docker client instance to manage Docker resources.
        notebook_path: A Path object to the Jupyter notebook file.
        base_image: The name of the base Docker image to use.
        platform: The target platform for the Docker build (default is "linux/x86_64").
        print_logs: Flag to enable streaming build logs to the console (default is True).

    Returns:
        The docker `Image` object if the build succeeds, otherwise None.

    Raises:
        docker.errors.BuildError: If the Docker image build fails.
    """
    with TemporaryDirectory() as temp_dir:
        temp_dir_path = pathlib.Path(temp_dir)

        # copy the notebook to the temp dir
        temp_notebook_path = temp_dir_path / notebook_path.name
        with temp_notebook_path.open("w+") as f:
            f.write(notebook_path.read_text())

        # convert notebook to sister script in temp dir
        exporter = nbconvert.PythonExporter()
        script_contents, _notebook_meta = exporter.from_filename(str(notebook_path))

        # append code to save the interpreter session and metadata
        # to the script contents
        import garden_ai.scripts.save_session_and_metadata  # type: ignore

        script_extra = inspect.getsource(garden_ai.scripts.save_session_and_metadata)
        script_contents += f"\n{script_extra}"

        script_path = temp_notebook_path.with_suffix(".py")
        script_path.write_text(script_contents)

        client.images.pull(base_image, platform=platform)

        # easier to grok than pure docker sdk equivalent (if one exists)
        dockerfile_content = f"""
        FROM {base_image}
        COPY {notebook_path.name} /garden/{notebook_path.name}
        COPY {script_path.name} /garden/{script_path.name}
        WORKDIR /garden
        RUN ipython {script_path.name}
        """
        dockerfile_path = temp_dir_path / "Dockerfile"
        with dockerfile_path.open("w") as f:
            f.write(dockerfile_content)

        # build the image and propagate logs
        print("Building image ...")
        stream = client.api.build(
            path=str(temp_dir_path), platform=platform, decode=True
        )
        image = None
        for chunk in stream:
            if "stream" in chunk:
                if print_logs:
                    print(chunk["stream"].strip())
            if "aux" in chunk and "ID" in chunk["aux"]:
                image_id = chunk["aux"]["ID"]
                image = client.images.get(image_id)
            if "error" in chunk or "errorDetail" in chunk:
                error_message = chunk.get(
                    "error", chunk.get("errorDetail", {}).get("message", "")
                )
                print("Build failed:", error_message)
                raise docker.errors.BuildError(reason=error_message, build_log=stream)

        return image


def extract_metadata_from_image(
    client: docker.DockerClient, image: docker.models.images.Image
) -> dict:
    """Load dict of metadata stored as `metadata.json` in the image.

    keys are the original function names, values are respective metadata dicts.

    see also: `garden_ai.scripts.save_session_and_metadata`
    """
    container_stdout = client.containers.run(
        image=image.id,
        entrypoint="/bin/sh",
        command=["-c", "cat /garden/metadata.json"],
        remove=True,
        detach=False,
    )
    raw_metadata = container_stdout.decode("utf-8")
    return json.loads(raw_metadata)


def push_image_to_public_repo(
    client: docker.DockerClient,
    image: docker.models.images.Image,
    repo_name: str,
    tag: str,
    print_logs=True,
) -> str:
    """
    Tags and pushes a Docker image to a new public repository.

    Args:
        client: The Docker client instance.
        image: The Docker image to be pushed.
        repo_name: The name of the public repository to push the image (e.g., "username/myrepo").
        tag: The tag for the image.
        print_logs: Whether to stream logs from docker push to stdout (default: True)

    Returns:
        The full Docker Hub location of the pushed image (e.g. "docker.io/username/myrepo:tag" )
    """
    # Tag the image with the new repository name
    image.tag(repo_name, tag=tag)

    # push the image to the new repository and stream logs
    push_logs = client.images.push(repo_name, tag=tag, stream=True, decode=True)
    for log in push_logs:
<<<<<<< HEAD
        if not print_logs:
            continue
        if "status" in log:
            if "progress" in log:
                print(f"{log['status']} - {log['progress']}")
            else:
                print(log["status"])
=======
        if "error" in log:
            # docker sdk doesn't throw its own exception if the repo doesn't
            # exist or the push fails, just records the error in logs
            error_message = log["error"]
            raise docker.errors.InvalidRepository(
                f"Error pushing image to {repo_name}:{tag} - {error_message}"
            )

        if print_logs:
            if "status" in log:
                if "progress" in log:
                    print(f"{log['status']} - {log['progress']}")
                else:
                    print(log["status"])
>>>>>>> eec67b3d

    return f"docker.io/{repo_name}:{tag}"<|MERGE_RESOLUTION|>--- conflicted
+++ resolved
@@ -1,10 +1,7 @@
 import inspect
 import json
 import pathlib
-<<<<<<< HEAD
 import subprocess
-=======
->>>>>>> eec67b3d
 from tempfile import TemporaryDirectory
 from typing import Optional
 
@@ -18,12 +15,8 @@
     client: docker.DockerClient,
     path: pathlib.Path,
     base_image: str,
-<<<<<<< HEAD
     platform: str = "linux/x86_64",
     mount: bool = True,
-=======
-    platform="linux/x86_64",
->>>>>>> eec67b3d
 ) -> docker.models.containers.Container:
     """
     Start a Docker container with a Jupyter Notebook server.
@@ -38,11 +31,8 @@
     - base_image (str): The Docker image to be used as the base. It should
       have Jupyter pre-installed.
     - platform (str): Passed directly to docker sdk. Defaults to "linux/x86_64".
-<<<<<<< HEAD
     - mount (bool): Whether the notebook should be mounted (True) or just
       copied in (False)
-=======
->>>>>>> eec67b3d
 
     Returns:
     - docker.models.containers.Container: The started container object.
@@ -53,15 +43,12 @@
     - The token for accessing the notebook is still the JUPYTER_TOKEN variable.
     """
     client.images.pull(base_image, platform=platform)
-<<<<<<< HEAD
 
     if mount:
         volumes = {str(path): {"bind": f"/garden/{path.name}", "mode": "rw"}}
     else:
         volumes = {}
 
-=======
->>>>>>> eec67b3d
     container = client.containers.run(
         base_image,
         platform="linux/x86_64",
@@ -82,7 +69,6 @@
         tty=True,
         remove=True,
     )
-<<<<<<< HEAD
 
     # the equivalent docker-py function only allows transfer of tar archives
     # apparently, this is how the API works under-the-hood
@@ -90,8 +76,6 @@
     if not mount:
         subprocess.run(["docker", "cp", str(path), f"{container.name}:/garden"])
 
-=======
->>>>>>> eec67b3d
     return container
 
 
@@ -230,15 +214,6 @@
     # push the image to the new repository and stream logs
     push_logs = client.images.push(repo_name, tag=tag, stream=True, decode=True)
     for log in push_logs:
-<<<<<<< HEAD
-        if not print_logs:
-            continue
-        if "status" in log:
-            if "progress" in log:
-                print(f"{log['status']} - {log['progress']}")
-            else:
-                print(log["status"])
-=======
         if "error" in log:
             # docker sdk doesn't throw its own exception if the repo doesn't
             # exist or the push fails, just records the error in logs
@@ -253,6 +228,5 @@
                     print(f"{log['status']} - {log['progress']}")
                 else:
                     print(log["status"])
->>>>>>> eec67b3d
 
     return f"docker.io/{repo_name}:{tag}"