import json
import requests

from garden_ai.gardens import Garden
from garden_ai.backend_client import BackendClient
from globus_sdk import SearchClient, GlobusAPIError
from pydantic import ValidationError

# garden-dev index
GARDEN_INDEX_UUID = "58e4df29-4492-4e7d-9317-b27eba62a911"


class RemoteGardenException(Exception):
    """Exception raised when a requested Garden cannot be found or published"""


def get_remote_garden_by_doi(
    doi: str, env_vars: dict, search_client: SearchClient
) -> Garden:
    try:
        res = search_client.get_subject(GARDEN_INDEX_UUID, doi)
    except GlobusAPIError as e:
        if e.code == 404:
            raise RemoteGardenException(
                f"Could not reach find garden with id {doi}"
            ) from e
        else:
            raise RemoteGardenException(
                f"Could not reach index {GARDEN_INDEX_UUID}"
            ) from e
    try:
        garden_meta = json.loads(res.text)["entries"][0]["content"]
        garden = Garden(**garden_meta)
    except (ValueError, KeyError, IndexError, ValidationError) as e:
        raise RemoteGardenException(
            f"Could not parse search response {res.text}"
        ) from e
    garden._env_vars = env_vars
    garden._set_pipelines_from_remote_metadata(garden_meta["pipelines"])
    return garden


<<<<<<< HEAD
def get_remote_garden_by_doi(
    doi: str, env_vars: dict, search_client: SearchClient
) -> Garden:
    query = f'(doi: "{doi}")'
    try:
        res = search_client.search(GARDEN_INDEX_UUID, query, advanced=True)
    except GlobusAPIError as e:
        raise RemoteGardenException(f"Could not reach index {GARDEN_INDEX_UUID}") from e
    try:
        parsed_result = json.loads(res.text)
        if parsed_result.get("count", 0) < 1:
            raise RemoteGardenException(f"Could not find garden with doi {doi}")
        garden_meta = parsed_result["gmeta"][0]["entries"][0]["content"]
        garden = Garden(**garden_meta)
    except (ValueError, KeyError, IndexError, ValidationError) as e:
        raise RemoteGardenException(
            f"Could not parse search response {res.text}"
        ) from e
    garden._env_vars = env_vars
    garden._set_pipelines_from_remote_metadata(garden_meta["pipelines"])
    return garden
=======
def publish_garden_metadata(garden: Garden, endpoint: str, header: dict) -> None:
    garden_meta = json.loads(garden.expanded_json())
    res = requests.post(
        f"{endpoint}/garden-search-record", headers=header, json=garden_meta
    )
    if res.status_code >= 400:
        raise RemoteGardenException(
            f"Request to Garden backend to publish garden failed with error: {res.status_code} {res.json()['message']}."
        )
    return None
>>>>>>> 4e3b1b05


def search_gardens(query: str, search_client: SearchClient) -> str:
    res = search_client.search(GARDEN_INDEX_UUID, query, advanced=True)
    return res.text<|MERGE_RESOLUTION|>--- conflicted
+++ resolved
@@ -1,8 +1,6 @@
 import json
-import requests
 
 from garden_ai.gardens import Garden
-from garden_ai.backend_client import BackendClient
 from globus_sdk import SearchClient, GlobusAPIError
 from pydantic import ValidationError
 
@@ -40,42 +38,6 @@
     return garden
 
 
-<<<<<<< HEAD
-def get_remote_garden_by_doi(
-    doi: str, env_vars: dict, search_client: SearchClient
-) -> Garden:
-    query = f'(doi: "{doi}")'
-    try:
-        res = search_client.search(GARDEN_INDEX_UUID, query, advanced=True)
-    except GlobusAPIError as e:
-        raise RemoteGardenException(f"Could not reach index {GARDEN_INDEX_UUID}") from e
-    try:
-        parsed_result = json.loads(res.text)
-        if parsed_result.get("count", 0) < 1:
-            raise RemoteGardenException(f"Could not find garden with doi {doi}")
-        garden_meta = parsed_result["gmeta"][0]["entries"][0]["content"]
-        garden = Garden(**garden_meta)
-    except (ValueError, KeyError, IndexError, ValidationError) as e:
-        raise RemoteGardenException(
-            f"Could not parse search response {res.text}"
-        ) from e
-    garden._env_vars = env_vars
-    garden._set_pipelines_from_remote_metadata(garden_meta["pipelines"])
-    return garden
-=======
-def publish_garden_metadata(garden: Garden, endpoint: str, header: dict) -> None:
-    garden_meta = json.loads(garden.expanded_json())
-    res = requests.post(
-        f"{endpoint}/garden-search-record", headers=header, json=garden_meta
-    )
-    if res.status_code >= 400:
-        raise RemoteGardenException(
-            f"Request to Garden backend to publish garden failed with error: {res.status_code} {res.json()['message']}."
-        )
-    return None
->>>>>>> 4e3b1b05
-
-
 def search_gardens(query: str, search_client: SearchClient) -> str:
     res = search_client.search(GARDEN_INDEX_UUID, query, advanced=True)
     return res.text