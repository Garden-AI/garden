--- conflicted
+++ resolved
@@ -37,22 +37,16 @@
 from garden_ai.mlmodel import (
     LocalModel,
     ModelMetadata,
-<<<<<<< HEAD
     DatasetConnection,
     ModelNotFoundException,
-=======
     Model,
->>>>>>> 51e552f8
     clear_mlflow_staging_directory,
     stage_model_for_upload,
 )
 from garden_ai.model_file_transfer.upload import upload_mlmodel_to_s3
-<<<<<<< HEAD
 from garden_ai.pipelines import Pipeline, RegisteredPipeline, Papers, Repository
-=======
 from garden_ai.pipelines import Pipeline, RegisteredPipeline
 from garden_ai.steps import step
->>>>>>> 51e552f8
 from garden_ai.utils.misc import extract_email_from_globus_jwt
 
 GARDEN_ENDPOINT = os.environ.get(
@@ -413,7 +407,6 @@
         local_data.put_local_pipeline(registered)
         return func_uuid
 
-<<<<<<< HEAD
     def add_paper(self, title: str, doi: Optional[str] = None, **kwargs) -> None:
         """Adds a ``Paper`` to a ``RegisteredPipeline`` corresponding to the given doi.
 
@@ -490,7 +483,7 @@
         repository = Repository(**data)
         pipeline.repositories.append(repository)
         local_data.put_local_pipeline(pipeline)
-=======
+       
     def add_simple_model_to_garden(
         self,
         local_model: LocalModel,
@@ -591,7 +584,7 @@
             self.publish_garden_metadata(remote)
 
         return pipeline.doi
->>>>>>> 51e552f8
+
 
     def get_registered_pipeline(self, doi: str) -> RegisteredPipeline:
         """Return a callable ``RegisteredPipeline`` corresponding to the given doi.
