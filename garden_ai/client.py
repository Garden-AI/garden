# mypy: disable-error-code="import"
import json
import logging
import os
import time
from pathlib import Path
from typing import List, Optional, Union
from uuid import UUID

import requests
import typer
from globus_compute_sdk import Client
from globus_sdk import (
    AuthAPIError,
    AuthClient,
    GroupsClient,
    NativeAppAuthClient,
    RefreshTokenAuthorizer,
    SearchClient,
    ClientCredentialsAuthorizer,
    ConfidentialAppAuthClient,
)
from globus_sdk.scopes import AuthScopes, ScopeBuilder, SearchScopes
from globus_sdk.tokenstorage import SimpleJSONFileAdapter
from rich import print
from rich.prompt import Prompt

import garden_ai.funcx_bandaid.serialization_patch  # type: ignore # noqa: F401
from garden_ai import local_data, GardenConstants
from garden_ai.gardens import Garden
from garden_ai.globus_compute.containers import build_container
from garden_ai.globus_compute.login_manager import ComputeLoginManager
from garden_ai.globus_compute.remote_functions import register_pipeline
from garden_ai.globus_search import garden_search

from garden_ai.local_data import GardenNotFoundException, PipelineNotFoundException
from garden_ai.mlmodel import (
    LocalModel,
    RegisteredModel,
    upload_to_model_registry,
)
from garden_ai.pipelines import Pipeline, RegisteredPipeline
from garden_ai.utils.misc import extract_email_from_globus_jwt

GARDEN_ENDPOINT = os.environ.get(
    "GARDEN_ENDPOINT",
    "https://nu3cetwc84.execute-api.us-east-1.amazonaws.com/garden_prod",
)

COMPUTE_RESOURCE_SERVER_NAME = "funcx_service"

logger = logging.getLogger()


class AuthException(Exception):
    pass


GardenScopes = ScopeBuilder(
    "0948a6b0-a622-4078-b0a4-bfd6d77d65cf",
    known_url_scopes=["action_all", "test_scope"],
)


class GardenClient:
    """
    Main class for interacting with the Garden service
    Holds helper operations for performing common tasks
    with the Garden service.

    Will authenticate with GlobusAuth, storing generated keys in the users .garden
    directory

    Raises:
         AuthException: if the user cannot authenticate
    """

    scopes = GardenScopes

    def __init__(
        self,
        auth_client: Union[AuthClient, ConfidentialAppAuthClient] = None,
        search_client: SearchClient = None,
    ):
        key_store_path = Path(os.path.expanduser("~/.garden"))
        key_store_path.mkdir(exist_ok=True)
        self.auth_key_store = SimpleJSONFileAdapter(
            os.path.join(key_store_path, "tokens.json")
        )
        self.client_id = os.environ.get(
            "GARDEN_CLIENT_ID", "cf9f8938-fb72-439c-a70b-85addf1b8539"
        )

        # If auth_client is type AuthClient or None, do an
        # Authorization Code Grant and make RefreshTokenAuthorizers.
        # If auth_client is type ConfidentialAppAuthClient, do a
        # Client Credentials Grant and make ClientCredentialsAuthorizers
        if (
            isinstance(auth_client, AuthClient)
            and not isinstance(auth_client, ConfidentialAppAuthClient)
        ) or not auth_client:
            self.auth_client = (
                NativeAppAuthClient(self.client_id) if not auth_client else auth_client
            )
            self.openid_authorizer = self._create_authorizer(
                AuthClient.scopes.resource_server
            )
            self.groups_authorizer = self._create_authorizer(
                GroupsClient.scopes.resource_server
            )
            self.search_authorizer = self._create_authorizer(
                SearchClient.scopes.resource_server
            )
            self.compute_authorizer = self._create_authorizer(
                COMPUTE_RESOURCE_SERVER_NAME
            )
            self.search_client = (
                SearchClient(authorizer=self.search_authorizer)
                if not search_client
                else search_client
            )
            self.garden_authorizer = self._create_authorizer(
                GardenClient.scopes.resource_server
            )
        elif isinstance(auth_client, ConfidentialAppAuthClient):
            self.auth_client = auth_client
            self.openid_authorizer = ClientCredentialsAuthorizer(
                self.auth_client,
                f"{AuthClient.scopes.openid} {AuthClient.scopes.email}",
            )
            self.groups_authorizer = ClientCredentialsAuthorizer(
                self.auth_client, GroupsClient.scopes.view_my_groups_and_memberships
            )
            self.search_authorizer = ClientCredentialsAuthorizer(
                self.auth_client, SearchClient.scopes.all
            )
            self.compute_authorizer = ClientCredentialsAuthorizer(
                self.auth_client, Client.FUNCX_SCOPE
            )
            self.search_client = SearchClient(authorizer=self.search_authorizer)
            self.garden_authorizer = ClientCredentialsAuthorizer(
                self.auth_client, GardenClient.scopes.test_scope
            )

            local_data._store_user_email(GardenConstants.GARDEN_TEST_EMAIL)

        self.compute_client = self._make_compute_client()
        self._set_up_mlflow_env()

    def _get_garden_access_token(self):
        self.garden_authorizer.ensure_valid_token()
        return self.garden_authorizer.access_token

    def _set_up_mlflow_env(self):
        os.environ["MLFLOW_TRACKING_TOKEN"] = self._get_garden_access_token()
        os.environ["MLFLOW_TRACKING_URI"] = GARDEN_ENDPOINT + "/mlflow"

    def _make_compute_client(self):
        scope_to_authorizer = {
            AuthScopes.openid: self.openid_authorizer,
            SearchScopes.all: self.search_authorizer,
            Client.FUNCX_SCOPE: self.compute_authorizer,
        }
        compute_login_manager = ComputeLoginManager(scope_to_authorizer)
        return Client(login_manager=compute_login_manager, do_version_check=False)

    def _do_login_flow(self):
        self.auth_client.oauth2_start_flow(
            requested_scopes=[
                AuthClient.scopes.openid,
                AuthClient.scopes.email,
                GroupsClient.scopes.view_my_groups_and_memberships,
                SearchClient.scopes.all,
                GardenClient.scopes.test_scope,
                Client.FUNCX_SCOPE,
            ],
            refresh_tokens=True,
        )
        authorize_url = self.auth_client.oauth2_get_authorize_url()

        print(
            f"Authenticating with Globus in your default web browser: \n\n{authorize_url}"
        )
        time.sleep(2)
        typer.launch(authorize_url)

        auth_code = Prompt.ask("Please enter the code here ").strip()

        try:
            tokens = self.auth_client.oauth2_exchange_code_for_tokens(auth_code)
            return tokens
        except AuthAPIError:
            logger.fatal("Invalid Globus auth token received. Exiting")
            return None

    def _create_authorizer(self, resource_server: str):
        if not self.auth_key_store.file_exists():
            # do a login flow, getting back initial tokens
            response = self._do_login_flow()

            if not response:
                raise AuthException

            # now store the tokens and pull out the Groups tokens
            self.auth_key_store.store(response)
            tokens = response.by_resource_server[resource_server]

            email = extract_email_from_globus_jwt(response.data["id_token"])
            local_data._store_user_email(email)
        else:
            # otherwise, we already did login; load the tokens from that file
            tokens = self.auth_key_store.get_token_data(resource_server)
        # construct the RefreshTokenAuthorizer which writes back to storage on refresh
        authorizer = RefreshTokenAuthorizer(
            tokens["refresh_token"],
            self.auth_client,
            access_token=tokens["access_token"],
            expires_at=tokens["expires_at_seconds"],
            on_refresh=self.auth_key_store.on_refresh,
        )
        return authorizer

    def create_garden(
        self, authors: List[str] = [], title: str = "", **kwargs
    ) -> Garden:
        """Construct a new Garden object, optionally populating any number of metadata fields from `kwargs`.

        Up to user preference, metadata (e.g. `title="My Garden"` or
        `version="1.0.0"`) can be provided here as kwargs.

        This might be useful if, for example, one wanted to build a Garden starting
        from an already-existing Garden or pre-populated dict of template
        metadata. Otherwise, the user is free to incrementally populate or
        replace even the Garden object's required fields (e.g. `pea_garden.title
        = "Experiments on Plant Hybridization"`) at any time -- field validation
        is still performed.

        Parameters
        ----------
        authors : List[str]
            The personal names of main researchers/authors involved in
            cultivating the Garden. Names should be formatted "Family, Given",
            e.g. `authors=["Mendel, Gregor"]`. Affiliations/institutional
            relationships should be added via the Garden object helper method
            `add_affiliation`, e.g.  `pea_garden.add_affiliation({"Mendel,
            Gregor": "St Thomas' Abbey"})`. (NOTE: add_affiliation not yet implemented)

        title : str
            An official name or title for the Garden. This attribute must be set
            in order to register a DOI.

        **kwargs :
            Metadata for the new Garden object. Keyword arguments matching
            required or recommended fields will be (where necessary) coerced to the
            appropriate type and validated per the Garden metadata spec.

        Examples
        --------
            gc = GardenClient()
            pea_garden = gc.create_garden(
                authors=["Mendel, Gregor"],
                title="Experiments on Plant Hybridization",
                subjects=["Peas"]
            )
            pea_garden.year = 1863
            pea_garden.tags += ["Genetics"] # (didn't have the word for it earlier)
        """
        data = dict(kwargs)
        if authors:
            data["authors"] = authors
        if title:
            data["title"] = title
        data["doi"] = data.get("doi") or self._mint_draft_doi()

        return Garden(**data)

    def create_pipeline(
        self, authors: Optional[List[str]] = None, title: Optional[str] = None, **kwargs
    ) -> Pipeline:
        """Initialize and return a pipeline object.

        If this pipeline's DOI has been used before to register a function for
        remote execution, reuse the (funcx/globus compute) ID for consistency.

        NOTE: this means that local modifications to a pipeline will not be
        reflected when executing remotely until the pipeline is re-registered.
        """
        data = dict(kwargs)
        if authors:
            data["authors"] = authors
        if title:
            data["title"] = title
        data["doi"] = data.get("doi") or self._mint_draft_doi()

        return Pipeline(**data)

    def register_model(self, local_model: LocalModel) -> RegisteredModel:
        registered_model = upload_to_model_registry(local_model)
        local_data.put_local_model(registered_model)
        return registered_model

    def _mint_draft_doi(self, test: bool = True) -> str:
        """Register a new draft doi with DataCite via Garden backend.

        Expects environment variable GARDEN_ENDPOINT to be set (not including `/doi`).

        Parameters
        ----------
        test : bool
            toggle which garden backend endpoint to hit; we do not yet have a
            test endpoint so test=True raises NotImplementedError.

        Raises
        ------
        NotImplementedError
            see `test`
        """

        if not test:
            raise NotImplementedError

        logger.info("Requesting draft DOI")
        url = f"{GARDEN_ENDPOINT}/doi"

        header = {
            "Content-Type": "application/vnd.api+json",
            "Authorization": self.garden_authorizer.get_authorization_header(),
        }
        payload = {
            "data": {"type": "dois", "attributes": {}}
        }  # required data is filled in on the backend
        r = requests.post(
            url,
            headers=header,
            json=payload,
        )
        try:
            r.raise_for_status()
            doi = r.json()["doi"]
        except requests.HTTPError:
            logger.error(f"{r.text}")
            raise
        else:
            return doi

    def _update_datacite(self, obj: Union[Garden, Pipeline]) -> None:
        logger.info("Requesting update to DOI")
        url = f"{GARDEN_ENDPOINT}/doi"

        header = {
            "Content-Type": "application/vnd.api+json",
            "Authorization": self.garden_authorizer.get_authorization_header(),
        }
        metadata = json.loads(obj.datacite_json())
        metadata.update(event="publish", url=f"https://thegardens.ai/{obj.doi}")
        payload = {"data": {"type": "dois", "attributes": metadata}}
        r = requests.put(
            url,
            headers=header,
            json=payload,
        )
        try:
            r.raise_for_status()
        except requests.HTTPError:
            logger.error(f"{r.text}")
            raise
        logger.info("Update request succeeded")

    def build_container(self, pipeline: Pipeline) -> str:
        built_container_uuid = build_container(self.compute_client, pipeline)
        return built_container_uuid

    def register_pipeline(self, pipeline: Pipeline, container_uuid: str) -> str:
        func_uuid = register_pipeline(self.compute_client, pipeline, container_uuid)
        pipeline.func_uuid = UUID(func_uuid)
        self._update_datacite(pipeline)
        registered = RegisteredPipeline.from_pipeline(pipeline)
        local_data.put_local_pipeline(registered)
        return func_uuid

    def get_registered_pipeline(self, doi: str) -> RegisteredPipeline:
        """Return a callable ``RegisteredPipeline`` corresponding to the given doi.

        Parameters
        ----------
        doi : str
            The previously registered pipeline's DOI. Raises an
            exception if not found.

        Returns
        -------
        RegisteredPipeline
            Instance of ``RegisteredPipeline``, which can be run on
            a specified remote Globus Compute endpoint (and knows how to
            set the appropriate MLFlow environment variables).

        Raises
        ------
        PipelineNotFoundException
            Raised when no known pipeline exists with the given identifier.
        """
        registered = local_data.get_local_pipeline_by_doi(doi)

        if registered is None:
            raise PipelineNotFoundException(
                f"Could not find any pipelines with DOI {doi}."
            )

        self._set_up_mlflow_env()
        registered._env_vars = {
            "MLFLOW_TRACKING_TOKEN": os.environ["MLFLOW_TRACKING_TOKEN"],
            "MLFLOW_TRACKING_URI": os.environ["MLFLOW_TRACKING_URI"],
        }

        return registered

    def _fresh_mlflow_vars(self):
        self._set_up_mlflow_env()
        return {
            "MLFLOW_TRACKING_TOKEN": os.environ["MLFLOW_TRACKING_TOKEN"],
            "MLFLOW_TRACKING_URI": os.environ["MLFLOW_TRACKING_URI"],
        }

    def get_email(self) -> str:
        return local_data._get_user_email()

    def get_local_garden(self, doi: str) -> Garden:
        """Return a registered ``Garden`` corresponding to the given doi.

        Any ``RegisteredPipelines`` registered to the Garden will be callable
        as attributes on the garden by their (registered) short_name, e.g.
            ```python
                my_garden = client.get_local_garden('garden-doi')
                #  pipeline would have been registered with short_name='my_pipeline'
                my_garden.my_pipeline(*args, endpoint='where-to-execute')
            ```
        Tip: To access the pipeline by a different name, use ``my_garden.rename_pipeline(old_name, new_name)``.
        To persist a new name for a pipeline, re-register it to the garden and specify an alias.

        Parameters
        ----------
        doi : str
            The previously registered Garden's DOI. Raises an
            exception if not found.

        """
        registered = local_data.get_local_garden_by_doi(doi)

        if registered is None:
            raise GardenNotFoundException(
                f"Could not find any Gardens with identifier {doi}."
            )
        self._set_up_mlflow_env()
        registered._env_vars = {
            "MLFLOW_TRACKING_TOKEN": os.environ["MLFLOW_TRACKING_TOKEN"],
            "MLFLOW_TRACKING_URI": os.environ["MLFLOW_TRACKING_URI"],
        }
        return registered

    def publish_garden_metadata(self, garden: Garden) -> None:
        """
        Takes a garden, and publishes to the GARDEN_INDEX_UUID index.  Polls
        to discover status, and returns the Task document.
        Task document has a task["state"] field that can be FAILED or SUCCESS.

        Returns
        -------
        https://docs.globus.org/api/search/reference/get_task/#task
        """
<<<<<<< HEAD
        self._update_datacite(garden)
        return garden_search.publish_garden_metadata(garden, self.search_client)
=======
        header = {"Authorization": self.garden_authorizer.get_authorization_header()}
        return garden_search.publish_garden_metadata(garden, GARDEN_ENDPOINT, header)
>>>>>>> c155d659

    def search(self, query: str) -> str:
        """
        Given a Globus Search advanced query, returns JSON Globus Search result string with gardens as entries.
        """
        return garden_search.search_gardens(query, self.search_client)

    def get_published_garden(self, doi: str) -> Garden:
        """
        Queries Globus Search for the garden with this DOI.

        Parameters
        ----------
        doi: The doi of the garden you want.

        Returns
        -------
        Garden populated with metadata from remote metadata record.

        """
        return garden_search.get_remote_garden_by_doi(
            doi, self._fresh_mlflow_vars(), self.search_client
        )<|MERGE_RESOLUTION|>--- conflicted
+++ resolved
@@ -467,13 +467,9 @@
         -------
         https://docs.globus.org/api/search/reference/get_task/#task
         """
-<<<<<<< HEAD
         self._update_datacite(garden)
-        return garden_search.publish_garden_metadata(garden, self.search_client)
-=======
         header = {"Authorization": self.garden_authorizer.get_authorization_header()}
         return garden_search.publish_garden_metadata(garden, GARDEN_ENDPOINT, header)
->>>>>>> c155d659
 
     def search(self, query: str) -> str:
         """
