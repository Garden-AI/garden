--- conflicted
+++ resolved
@@ -4,12 +4,9 @@
 import os
 import time
 from pathlib import Path
-<<<<<<< HEAD
-from typing import List, Union, Optional
-=======
-from typing import Dict, List, Optional, Union
->>>>>>> fdae407c
+from typing import List, Optional, Union
 from uuid import UUID
+
 import requests
 import typer
 from globus_compute_sdk import Client
@@ -23,35 +20,24 @@
 )
 from globus_sdk.scopes import AuthScopes, ScopeBuilder, SearchScopes
 from globus_sdk.tokenstorage import SimpleJSONFileAdapter
-<<<<<<< HEAD
-=======
 from mlflow.tracking.request_header.registry import (
     _request_header_provider_registry,
 )
-from pydantic import ValidationError
->>>>>>> fdae407c
 from rich import print
 from rich.prompt import Prompt
 
 import garden_ai.funcx_bandaid.serialization_patch  # type: ignore # noqa: F401
 from garden_ai.gardens import Garden
-<<<<<<< HEAD
-from garden_ai.pipelines import Pipeline
-from garden_ai.utils.misc import extract_email_from_globus_jwt
-from garden_ai.mlmodel import upload_model
 from garden_ai import local_data
-
-=======
 from garden_ai.globus_compute.containers import build_container
 from garden_ai.globus_compute.login_manager import ComputeLoginManager
 from garden_ai.globus_compute.remote_functions import register_pipeline
->>>>>>> fdae407c
 from garden_ai.mlflow_bandaid.binary_header_provider import (
     BinaryContentTypeHeaderProvider,
 )
 from garden_ai.mlmodel import upload_model
 from garden_ai.pipelines import Pipeline
-from garden_ai.utils.misc import JSON, extract_email_from_globus_jwt
+from garden_ai.utils.misc import extract_email_from_globus_jwt
 
 # garden-dev index
 GARDEN_INDEX_UUID = "8386583d-e1cf-4b2f-ae66-b335ab5c9a21"
