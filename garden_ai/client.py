# mypy: disable-error-code="import"
import json
import logging
import os
import time
from pathlib import Path
<<<<<<< HEAD
from typing import List, Optional, Union, Dict
=======
from typing import Dict, List, Optional, Union
>>>>>>> 612eaae2
from uuid import UUID

import requests
import typer
from globus_compute_sdk import Client
from globus_sdk import (
    AuthAPIError,
    AuthClient,
    GroupsClient,
    NativeAppAuthClient,
    RefreshTokenAuthorizer,
    SearchClient,
)
from globus_sdk.scopes import AuthScopes, ScopeBuilder, SearchScopes
from globus_sdk.tokenstorage import SimpleJSONFileAdapter
from mlflow.tracking.request_header.registry import _request_header_provider_registry
from rich import print
from rich.prompt import Prompt

import garden_ai.funcx_bandaid.serialization_patch  # type: ignore # noqa: F401
from garden_ai import local_data
from garden_ai.gardens import Garden
from garden_ai.globus_compute.containers import build_container
from garden_ai.globus_compute.login_manager import ComputeLoginManager
from garden_ai.globus_compute.remote_functions import register_pipeline
from garden_ai.mlflow_bandaid.binary_header_provider import (
    BinaryContentTypeHeaderProvider,
)
from garden_ai.mlmodel import upload_model
from garden_ai.pipelines import Pipeline
from garden_ai.utils.misc import extract_email_from_globus_jwt

# garden-dev index
GARDEN_INDEX_UUID = "58e4df29-4492-4e7d-9317-b27eba62a911"
GARDEN_ENDPOINT = os.environ.get(
    "GARDEN_ENDPOINT",
    "https://nu3cetwc84.execute-api.us-east-1.amazonaws.com/garden_prod",
)

LOCAL_STORAGE = Path("~/.garden").expanduser()
LOCAL_STORAGE.mkdir(parents=True, exist_ok=True)

COMPUTE_RESOURCE_SERVER_NAME = "funcx_service"

logger = logging.getLogger()


class AuthException(Exception):
    pass


GardenScopes = ScopeBuilder(
    "0948a6b0-a622-4078-b0a4-bfd6d77d65cf", known_url_scopes=["action_all"]
)


class GardenClient:
    """
    Main class for interacting with the Garden service
    Holds helper operations for performing common tasks
    with the Garden service.

    Will authenticate with GlobusAuth, storing generated keys in the users .garden
    directory

    Raises:
         AuthException: if the user cannot authenticate
    """

    scopes = GardenScopes

    def __init__(
        self, auth_client: AuthClient = None, search_client: SearchClient = None
    ):
        key_store_path = Path(os.path.expanduser("~/.garden"))
        key_store_path.mkdir(exist_ok=True)
        self.auth_key_store = SimpleJSONFileAdapter(
            os.path.join(key_store_path, "tokens.json")
        )
        self.client_id = os.environ.get(
            "GARDEN_CLIENT_ID", "cf9f8938-fb72-439c-a70b-85addf1b8539"
        )

        self.auth_client = (
            NativeAppAuthClient(self.client_id) if not auth_client else auth_client
        )
        self.openid_authorizer = self._create_authorizer(
            AuthClient.scopes.resource_server
        )
        self.groups_authorizer = self._create_authorizer(
            GroupsClient.scopes.resource_server
        )
        self.search_authorizer = self._create_authorizer(
            SearchClient.scopes.resource_server
        )
        self.compute_authorizer = self._create_authorizer(COMPUTE_RESOURCE_SERVER_NAME)
        self.search_client = (
            SearchClient(authorizer=self.search_authorizer)
            if not search_client
            else search_client
        )
        self.garden_authorizer = self._create_authorizer(
            GardenClient.scopes.resource_server
        )

        self.compute_client = self._make_compute_client()
        self._set_up_mlflow_env()

    def _set_up_mlflow_env(self):
        os.environ["MLFLOW_TRACKING_TOKEN"] = self.garden_authorizer.access_token
        os.environ["MLFLOW_TRACKING_URI"] = GARDEN_ENDPOINT + "/mlflow"
        _request_header_provider_registry.register(BinaryContentTypeHeaderProvider)

    def _make_compute_client(self):
        scope_to_authorizer = {
            AuthScopes.openid: self.openid_authorizer,
            SearchScopes.all: self.search_authorizer,
            Client.FUNCX_SCOPE: self.compute_authorizer,
        }
        compute_login_manager = ComputeLoginManager(scope_to_authorizer)
        return Client(login_manager=compute_login_manager, do_version_check=False)

    def _do_login_flow(self):
        self.auth_client.oauth2_start_flow(
            requested_scopes=[
                AuthClient.scopes.openid,
                AuthClient.scopes.email,
                GroupsClient.scopes.view_my_groups_and_memberships,
                SearchClient.scopes.ingest,
                SearchClient.scopes.search,
                GardenClient.scopes.action_all,
                Client.FUNCX_SCOPE,
            ],
            refresh_tokens=True,
        )
        authorize_url = self.auth_client.oauth2_get_authorize_url()

        print(
            f"Authenticating with Globus in your default web browser: \n\n{authorize_url}"
        )
        time.sleep(2)
        typer.launch(authorize_url)

        auth_code = Prompt.ask("Please enter the code here ").strip()

        try:
            tokens = self.auth_client.oauth2_exchange_code_for_tokens(auth_code)
            return tokens
        except AuthAPIError:
            logger.fatal("Invalid Globus auth token received. Exiting")
            return None

    def _create_authorizer(self, resource_server: str):
        if not self.auth_key_store.file_exists():
            # do a login flow, getting back initial tokens
            response = self._do_login_flow()

            if not response:
                raise AuthException

            # now store the tokens and pull out the Groups tokens
            self.auth_key_store.store(response)
            tokens = response.by_resource_server[resource_server]

            email = extract_email_from_globus_jwt(response.data["id_token"])
            local_data._store_user_email(email)
        else:
            # otherwise, we already did login; load the tokens from that file
            tokens = self.auth_key_store.get_token_data(resource_server)
        # construct the RefreshTokenAuthorizer which writes back to storage on refresh
        authorizer = RefreshTokenAuthorizer(
            tokens["refresh_token"],
            self.auth_client,
            access_token=tokens["access_token"],
            expires_at=tokens["expires_at_seconds"],
            on_refresh=self.auth_key_store.on_refresh,
        )
        return authorizer

    def create_garden(
        self, authors: List[str] = [], title: str = "", **kwargs
    ) -> Garden:
        """Construct a new Garden object, optionally populating any number of metadata fields from `kwargs`.

        Up to user preference, metadata (e.g. `title="My Garden"` or
        `version="1.0.0"`) can be provided here as kwargs.

        This might be useful if, for example, one wanted to build a Garden starting
        from an already-existing Garden or pre-populated dict of template
        metadata. Otherwise, the user is free to incrementally populate or
        replace even the Garden object's required fields (e.g. `pea_garden.title
        = "Experiments on Plant Hybridization"`) at any time -- field validation
        is still performed.

        Parameters
        ----------
        authors : List[str]
            The personal names of main researchers/authors involved in
            cultivating the Garden. Names should be formatted "Family, Given",
            e.g. `authors=["Mendel, Gregor"]`. Affiliations/institutional
            relationships should be added via the Garden object helper method
            `add_affiliation`, e.g.  `pea_garden.add_affiliation({"Mendel,
            Gregor": "St Thomas' Abbey"})`. (NOTE: add_affiliation not yet implemented)

        title : str
            An official name or title for the Garden. This attribute must be set
            in order to register a DOI.

        **kwargs :
            Metadata for the new Garden object. Keyword arguments matching
            required or recommended fields will be (where necessary) coerced to the
            appropriate type and validated per the Garden metadata spec.

        Examples
        --------
            gc = GardenClient()
            pea_garden = gc.create_garden(
                authors=["Mendel, Gregor"],
                title="Experiments on Plant Hybridization",
                subjects=["Peas"]
            )
            pea_garden.year = 1863
            pea_garden.subjects += ["Genetics"] # (didn't have the word for it earlier)
        """
        data = dict(kwargs)
        if authors:
            data["authors"] = authors
        if title:
            data["title"] = title
        return Garden(**data)

    def create_pipeline(
        self, authors: Optional[List[str]] = None, title: Optional[str] = None, **kwargs
    ) -> Pipeline:
        """Initialize and return a pipeline object.

        If this pipeline's UUID has been used before to register a function for
        remote execution, reuse the (funcx/globus compute) ID for consistency.

        NOTE: this means that local modifications to a pipeline will not be
        reflected when executing remotely until the pipeline is re-registered.
        """
        data = dict(kwargs)
        if authors:
            data["authors"] = authors
        if title:
            data["title"] = title

        # if pipeline already registered on funcx, ensure new instance reuses funcx_uuid
        pipeline = Pipeline(**data)
        record = local_data.get_local_pipeline_by_uuid(pipeline.uuid)
        if record:
            logger.info("Found pre-registered pipeline. Reusing remote function ID.")
            pipeline.func_uuid = record.get("func_uuid")

        return pipeline

    def log_model(
        self,
        model_path: str,
        model_name: str,
        flavor: str,
        extra_pip_requirements: List[str] = None,
    ) -> str:
        email = local_data._get_user_email()
        full_model_name = upload_model(
            model_path,
            model_name,
            email,
            flavor,
            extra_pip_requirements=extra_pip_requirements,
        )
        return full_model_name

    def _mint_doi(
        self, obj: Union[Garden, Pipeline], force: bool = False, test: bool = True
    ) -> str:
        """Register a new "findable" doi with DataCite via Garden backend.

        Expects environment variable GARDEN_ENDPOINT to be set (not including `/doi`).

        Parameters
        ----------
        obj : Union[Garden, Pipeline]
            the Pipeline or Garden object wanting a new DOI.
        force : bool
            Mint a new DOI even if one exists (note that old ones stay
            "findable" forever - see
            https://support.datacite.org/docs/best-practices-for-datacite-members)
        test : bool
            toggle which garden backend endpoint to hit; we do not yet have a
            test endpoint so test=True raises NotImplementedError.

        Raises
        ------
        NotImplementedError
            see `test`

        """

        if not test:
            raise NotImplementedError

        def get_existing_doi() -> Optional[str]:
            # check for existing doi, either on object or in db
            record: Optional[Dict] = local_data.get_local_garden_by_uuid(obj.uuid)
            if record:
                return record.get("doi", None)
            else:
                return None

        existing_doi = obj.doi or get_existing_doi()

        if existing_doi and not force:
            logger.info(
                "existing DOI found, not requesting new DOI. Pass `force=true` to override this behavior."
            )
            return existing_doi

        logger.info("Requesting DOI")
        url = f"{GARDEN_ENDPOINT}/doi"

        header = {
            "Content-Type": "application/vnd.api+json",
            "Authorization": self.garden_authorizer.get_authorization_header(),
        }
        metadata = json.loads(obj.datacite_json())
        metadata.update(event="publish", url="https://thegardens.ai")
        payload = {"data": {"type": "dois", "attributes": metadata}}
        r = requests.post(
            url,
            headers=header,
            json=payload,
        )
        try:
            r.raise_for_status()
            doi = r.json()["doi"]
        except requests.HTTPError:
            logger.error(f"{r.text}")
            raise
        else:
            return doi

    def build_container(self, pipeline: Pipeline) -> str:
        built_container_uuid = build_container(self.compute_client, pipeline)
        return built_container_uuid

    def register_pipeline(self, pipeline: Pipeline, container_uuid: str) -> str:
        func_uuid = register_pipeline(self.compute_client, pipeline, container_uuid)
        pipeline.func_uuid = UUID(func_uuid)
        pipeline.doi = self._mint_doi(pipeline)
        local_data.put_local_pipeline(pipeline)
        return func_uuid

    def publish_garden_metadata(self, garden_meta):
        # Takes a garden_id UUID as a subject, and a garden_doc dict, and
        # publishes to the GARDEN_INDEX_UUID index.  Polls to discover status,
        # and returns the Task document:
        # https://docs.globus.org/api/search/reference/get_task/#task

        gmeta_ingest = {
            "subject": garden_meta["uuid"],
            "visible_to": ["all_authenticated_users"],
            "content": garden_meta,
        }

        publish_result = self.search_client.create_entry(
            GARDEN_INDEX_UUID, gmeta_ingest
        )

        task_result = self.search_client.get_task(publish_result["task_id"])
        while not task_result["state"] in {"FAILED", "SUCCESS"}:
            time.sleep(5)
            task_result = self.search_client.get_task(publish_result["task_id"])
        return task_result

    def search(self, query: Dict) -> str:
        res = self.search_client.search(GARDEN_INDEX_UUID, query)
        return res.text<|MERGE_RESOLUTION|>--- conflicted
+++ resolved
@@ -4,11 +4,7 @@
 import os
 import time
 from pathlib import Path
-<<<<<<< HEAD
-from typing import List, Optional, Union, Dict
-=======
 from typing import Dict, List, Optional, Union
->>>>>>> 612eaae2
 from uuid import UUID
 
 import requests
