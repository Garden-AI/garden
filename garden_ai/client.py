# mypy: disable-error-code="import"
import json
import logging
import os
import time
from pathlib import Path
from typing import List, Optional, Union
from uuid import UUID

import typer
from globus_compute_sdk import Client
from globus_sdk import (
    AuthAPIError,
    AuthClient,
    GroupsClient,
    NativeAppAuthClient,
    RefreshTokenAuthorizer,
    SearchClient,
    ClientCredentialsAuthorizer,
    ConfidentialAppAuthClient,
)
from globus_sdk.scopes import AuthScopes, ScopeBuilder, SearchScopes
from globus_sdk.tokenstorage import SimpleJSONFileAdapter
from rich import print
from rich.prompt import Prompt

import garden_ai.funcx_bandaid.serialization_patch  # type: ignore # noqa: F401
from garden_ai import local_data, GardenConstants
from garden_ai.gardens import Garden
from garden_ai.globus_compute.containers import build_container
from garden_ai.globus_compute.login_manager import ComputeLoginManager
from garden_ai.globus_compute.remote_functions import register_pipeline
from garden_ai.globus_search import garden_search
from garden_ai.backend_client import BackendClient
from garden_ai.model_file_transfer.upload import upload_mlmodel_to_s3

from garden_ai.local_data import GardenNotFoundException, PipelineNotFoundException
from garden_ai.mlmodel import (
    LocalModel,
    RegisteredModel,
    upload_to_model_registry,
    stage_model_for_upload,
    clear_mlflow_staging_directory,
)
from garden_ai.pipelines import Pipeline, RegisteredPipeline
from garden_ai.utils.misc import extract_email_from_globus_jwt

GARDEN_ENDPOINT = os.environ.get(
    "GARDEN_ENDPOINT",
    "https://nu3cetwc84.execute-api.us-east-1.amazonaws.com/garden_prod",
)

COMPUTE_RESOURCE_SERVER_NAME = "funcx_service"

logger = logging.getLogger()


class AuthException(Exception):
    pass


GardenScopes = ScopeBuilder(
    "0948a6b0-a622-4078-b0a4-bfd6d77d65cf",
    known_url_scopes=["action_all", "test_scope"],
)


class GardenClient:
    """
    Main class for interacting with the Garden service
    Holds helper operations for performing common tasks
    with the Garden service.

    Will authenticate with GlobusAuth, storing generated keys in the users .garden
    directory

    Raises:
         AuthException: if the user cannot authenticate
    """

    scopes = GardenScopes

    def __init__(
        self,
        auth_client: Union[AuthClient, ConfidentialAppAuthClient] = None,
        search_client: SearchClient = None,
    ):
        key_store_path = Path(GardenConstants.GARDEN_DIR)
        key_store_path.mkdir(exist_ok=True)
        self.auth_key_store = SimpleJSONFileAdapter(
            os.path.join(key_store_path, "tokens.json")
        )
        self.client_id = os.environ.get(
            "GARDEN_CLIENT_ID", "cf9f8938-fb72-439c-a70b-85addf1b8539"
        )

        # If auth_client is type AuthClient or None, do an
        # Authorization Code Grant and make RefreshTokenAuthorizers.
        # If auth_client is type ConfidentialAppAuthClient, do a
        # Client Credentials Grant and make ClientCredentialsAuthorizers
        if (
            isinstance(auth_client, AuthClient)
            and not isinstance(auth_client, ConfidentialAppAuthClient)
        ) or not auth_client:
            self.auth_client = (
                NativeAppAuthClient(self.client_id) if not auth_client else auth_client
            )
            self.openid_authorizer = self._create_authorizer(
                AuthClient.scopes.resource_server
            )
            self.groups_authorizer = self._create_authorizer(
                GroupsClient.scopes.resource_server
            )
            self.search_authorizer = self._create_authorizer(
                SearchClient.scopes.resource_server
            )
            self.compute_authorizer = self._create_authorizer(
                COMPUTE_RESOURCE_SERVER_NAME
            )
            self.search_client = (
                SearchClient(authorizer=self.search_authorizer)
                if not search_client
                else search_client
            )
            self.garden_authorizer = self._create_authorizer(
                GardenClient.scopes.resource_server
            )
        elif isinstance(auth_client, ConfidentialAppAuthClient):
            self.auth_client = auth_client
            self.openid_authorizer = ClientCredentialsAuthorizer(
                self.auth_client,
                f"{AuthClient.scopes.openid} {AuthClient.scopes.email}",
            )
            self.groups_authorizer = ClientCredentialsAuthorizer(
                self.auth_client, GroupsClient.scopes.view_my_groups_and_memberships
            )
            self.search_authorizer = ClientCredentialsAuthorizer(
                self.auth_client, SearchClient.scopes.all
            )
            self.compute_authorizer = ClientCredentialsAuthorizer(
                self.auth_client, Client.FUNCX_SCOPE
            )
            self.search_client = SearchClient(authorizer=self.search_authorizer)
            self.garden_authorizer = ClientCredentialsAuthorizer(
                self.auth_client, GardenClient.scopes.test_scope
            )

            local_data._store_user_email(GardenConstants.GARDEN_TEST_EMAIL)

        self.compute_client = self._make_compute_client()
        self.backend_client = BackendClient(self.garden_authorizer)
        self._set_up_mlflow_env()

    def _get_garden_access_token(self):
        self.garden_authorizer.ensure_valid_token()
        return self.garden_authorizer.access_token

    def _set_up_mlflow_env(self):
        os.environ["MLFLOW_TRACKING_TOKEN"] = self._get_garden_access_token()
        os.environ["MLFLOW_TRACKING_URI"] = GARDEN_ENDPOINT + "/mlflow"

    def _make_compute_client(self):
        scope_to_authorizer = {
            AuthScopes.openid: self.openid_authorizer,
            SearchScopes.all: self.search_authorizer,
            Client.FUNCX_SCOPE: self.compute_authorizer,
        }
        compute_login_manager = ComputeLoginManager(scope_to_authorizer)
        return Client(login_manager=compute_login_manager, do_version_check=False)

    def _do_login_flow(self):
        self.auth_client.oauth2_start_flow(
            requested_scopes=[
                AuthClient.scopes.openid,
                AuthClient.scopes.email,
                GroupsClient.scopes.view_my_groups_and_memberships,
                SearchClient.scopes.all,
                GardenClient.scopes.test_scope,
                Client.FUNCX_SCOPE,
            ],
            refresh_tokens=True,
        )
        authorize_url = self.auth_client.oauth2_get_authorize_url()

        print(
            f"Authenticating with Globus in your default web browser: \n\n{authorize_url}"
        )
        time.sleep(2)
        typer.launch(authorize_url)

        auth_code = Prompt.ask("Please enter the code here ").strip()

        try:
            tokens = self.auth_client.oauth2_exchange_code_for_tokens(auth_code)
            return tokens
        except AuthAPIError:
            logger.fatal("Invalid Globus auth token received. Exiting")
            return None

    def _create_authorizer(self, resource_server: str):
        if not self.auth_key_store.file_exists():
            # do a login flow, getting back initial tokens
            response = self._do_login_flow()

            if not response:
                raise AuthException

            # now store the tokens and pull out the Groups tokens
            self.auth_key_store.store(response)
            tokens = response.by_resource_server[resource_server]

            email = extract_email_from_globus_jwt(response.data["id_token"])
            local_data._store_user_email(email)
        else:
            # otherwise, we already did login; load the tokens from that file
            tokens = self.auth_key_store.get_token_data(resource_server)
        # construct the RefreshTokenAuthorizer which writes back to storage on refresh
        authorizer = RefreshTokenAuthorizer(
            tokens["refresh_token"],
            self.auth_client,
            access_token=tokens["access_token"],
            expires_at=tokens["expires_at_seconds"],
            on_refresh=self.auth_key_store.on_refresh,
        )
        return authorizer

    def create_garden(
        self, authors: List[str] = [], title: str = "", **kwargs
    ) -> Garden:
        """Construct a new Garden object, optionally populating any number of metadata fields from `kwargs`.

        Up to user preference, metadata (e.g. `title="My Garden"` or
        `version="1.0.0"`) can be provided here as kwargs.

        This might be useful if, for example, one wanted to build a Garden starting
        from an already-existing Garden or pre-populated dict of template
        metadata. Otherwise, the user is free to incrementally populate or
        replace even the Garden object's required fields (e.g. `pea_garden.title
        = "Experiments on Plant Hybridization"`) at any time -- field validation
        is still performed.

        Parameters
        ----------
        authors : List[str]
            The personal names of main researchers/authors involved in
            cultivating the Garden. Names should be formatted "Family, Given",
            e.g. `authors=["Mendel, Gregor"]`. Affiliations/institutional
            relationships should be added via the Garden object helper method
            `add_affiliation`, e.g.  `pea_garden.add_affiliation({"Mendel,
            Gregor": "St Thomas' Abbey"})`. (NOTE: add_affiliation not yet implemented)

        title : str
            An official name or title for the Garden. This attribute must be set
            in order to register a DOI.

        **kwargs :
            Metadata for the new Garden object. Keyword arguments matching
            required or recommended fields will be (where necessary) coerced to the
            appropriate type and validated per the Garden metadata spec.

        Examples
        --------
            gc = GardenClient()
            pea_garden = gc.create_garden(
                authors=["Mendel, Gregor"],
                title="Experiments on Plant Hybridization",
                subjects=["Peas"]
            )
            pea_garden.year = 1863
            pea_garden.tags += ["Genetics"] # (didn't have the word for it earlier)
        """
        data = dict(kwargs)
        if authors:
            data["authors"] = authors
        if title:
            data["title"] = title
        data["doi"] = data.get("doi") or self._mint_draft_doi()

        return Garden(**data)

    def create_pipeline(
        self, authors: Optional[List[str]] = None, title: Optional[str] = None, **kwargs
    ) -> Pipeline:
        """Initialize and return a pipeline object.

        If this pipeline's DOI has been used before to register a function for
        remote execution, reuse the (funcx/globus compute) ID for consistency.

        NOTE: this means that local modifications to a pipeline will not be
        reflected when executing remotely until the pipeline is re-registered.
        """
        data = dict(kwargs)
        if authors:
            data["authors"] = authors
        if title:
            data["title"] = title
        data["doi"] = data.get("doi") or self._mint_draft_doi()

        return Pipeline(**data)

    def register_model(self, local_model: LocalModel) -> RegisteredModel:
        if "S3_UPLOAD_FEATURE_FLAG" in os.environ:
            try:
                # Create directory in MLModel format
                model_directory = stage_model_for_upload(local_model)
                # Push contents of directory to S3
                upload_mlmodel_to_s3(model_directory, local_model, self.backend_client)
            finally:
                try:
                    clear_mlflow_staging_directory()
                except Exception as e:
                    logger.error(
                        "Could not clean up model staging directory. Check permissions on ~/.garden/mlflow"
                    )
                    logger.error("Original exception: " + str(e))
                    # We can still proceed, there is just some cruft in the user's home directory.
                    pass
            registered_model = RegisteredModel(**local_model.dict(), version="1")
            local_data.put_local_model(registered_model)
            return registered_model
        else:
            registered_model = upload_to_model_registry(local_model)
            local_data.put_local_model(registered_model)
            return registered_model

    def _mint_draft_doi(self, test: bool = True) -> str:
        """Register a new draft doi with DataCite via Garden backend.

        Expects environment variable GARDEN_ENDPOINT to be set (not including `/doi`).

        Parameters
        ----------
        test : bool
            toggle which garden backend endpoint to hit; we do not yet have a
            test endpoint so test=True raises NotImplementedError.

        Raises
        ------
        NotImplementedError
            see `test`
        """

        if not test:
            raise NotImplementedError

<<<<<<< HEAD
        def get_existing_doi() -> Optional[str]:
            # check for existing doi, either on object or in db
            registered_obj: Optional[Union[Garden, RegisteredPipeline]]
            if isinstance(obj, Garden):
                registered_obj = local_data.get_local_garden_by_uuid(obj.uuid)
            else:
                registered_obj = local_data.get_local_pipeline_by_uuid(obj.uuid)

            return registered_obj.doi if registered_obj else None

        existing_doi = obj.doi or get_existing_doi()

        if existing_doi and not force:
            logger.info(
                "existing DOI found, not requesting new DOI. Pass `force=true` to override this behavior."
            )
            return existing_doi

        logger.info("Requesting DOI")
        metadata = json.loads(obj.datacite_json())
        metadata.update(event="publish", url="https://thegardens.ai")
        payload = {"data": {"type": "dois", "attributes": metadata}}
        return self.backend_client.mint_doi_on_datacite(payload)
=======
        logger.info("Requesting draft DOI")
        url = f"{GARDEN_ENDPOINT}/doi"

        header = {
            "Content-Type": "application/vnd.api+json",
            "Authorization": self.garden_authorizer.get_authorization_header(),
        }
        payload = {
            "data": {"type": "dois", "attributes": {}}
        }  # required data is filled in on the backend
        r = requests.post(
            url,
            headers=header,
            json=payload,
        )
        try:
            r.raise_for_status()
            doi = r.json()["doi"]
        except requests.HTTPError:
            logger.error(f"{r.text}")
            raise
        else:
            return doi
>>>>>>> 4e3b1b05

    def _update_datacite(self, obj: Union[Garden, Pipeline]) -> None:
        logger.info("Requesting update to DOI")
        url = f"{GARDEN_ENDPOINT}/doi"

        header = {
            "Content-Type": "application/vnd.api+json",
            "Authorization": self.garden_authorizer.get_authorization_header(),
        }
        metadata = json.loads(obj.datacite_json())
        metadata.update(event="publish", url=f"https://thegardens.ai/{obj.doi}")
        payload = {"data": {"type": "dois", "attributes": metadata}}
        r = requests.put(
            url,
            headers=header,
            json=payload,
        )
        try:
            r.raise_for_status()
        except requests.HTTPError:
            logger.error(f"{r.text}")
            raise
        logger.info("Update request succeeded")

    def build_container(self, pipeline: Pipeline) -> str:
        built_container_uuid = build_container(self.compute_client, pipeline)
        return built_container_uuid

    def register_pipeline(self, pipeline: Pipeline, container_uuid: str) -> str:
        func_uuid = register_pipeline(self.compute_client, pipeline, container_uuid)
        pipeline.func_uuid = UUID(func_uuid)
        self._update_datacite(pipeline)
        registered = RegisteredPipeline.from_pipeline(pipeline)
        local_data.put_local_pipeline(registered)
        return func_uuid

    def get_registered_pipeline(self, doi: str) -> RegisteredPipeline:
        """Return a callable ``RegisteredPipeline`` corresponding to the given doi.

        Parameters
        ----------
        doi : str
            The previously registered pipeline's DOI. Raises an
            exception if not found.

        Returns
        -------
        RegisteredPipeline
            Instance of ``RegisteredPipeline``, which can be run on
            a specified remote Globus Compute endpoint (and knows how to
            set the appropriate MLFlow environment variables).

        Raises
        ------
        PipelineNotFoundException
            Raised when no known pipeline exists with the given identifier.
        """
        registered = local_data.get_local_pipeline_by_doi(doi)

        if registered is None:
            raise PipelineNotFoundException(
                f"Could not find any pipelines with DOI {doi}."
            )

        self._set_up_mlflow_env()
        registered._env_vars = {
            "MLFLOW_TRACKING_TOKEN": os.environ["MLFLOW_TRACKING_TOKEN"],
            "MLFLOW_TRACKING_URI": os.environ["MLFLOW_TRACKING_URI"],
        }

        return registered

    def _fresh_mlflow_vars(self):
        self._set_up_mlflow_env()
        return {
            "MLFLOW_TRACKING_TOKEN": os.environ["MLFLOW_TRACKING_TOKEN"],
            "MLFLOW_TRACKING_URI": os.environ["MLFLOW_TRACKING_URI"],
        }

    def get_email(self) -> str:
        return local_data._get_user_email()

    def get_local_garden(self, doi: str) -> Garden:
        """Return a registered ``Garden`` corresponding to the given doi.

        Any ``RegisteredPipelines`` registered to the Garden will be callable
        as attributes on the garden by their (registered) short_name, e.g.
            ```python
                my_garden = client.get_local_garden('garden-doi')
                #  pipeline would have been registered with short_name='my_pipeline'
                my_garden.my_pipeline(*args, endpoint='where-to-execute')
            ```
        Tip: To access the pipeline by a different name, use ``my_garden.rename_pipeline(old_name, new_name)``.
        To persist a new name for a pipeline, re-register it to the garden and specify an alias.

        Parameters
        ----------
        doi : str
            The previously registered Garden's DOI. Raises an
            exception if not found.

        """
        registered = local_data.get_local_garden_by_doi(doi)

        if registered is None:
            raise GardenNotFoundException(
                f"Could not find any Gardens with identifier {doi}."
            )
        self._set_up_mlflow_env()
        registered._env_vars = {
            "MLFLOW_TRACKING_TOKEN": os.environ["MLFLOW_TRACKING_TOKEN"],
            "MLFLOW_TRACKING_URI": os.environ["MLFLOW_TRACKING_URI"],
        }
        return registered

    def publish_garden_metadata(self, garden: Garden) -> None:
        """
        Publishes a Garden's expanded_json to the backend /garden-search-route,
        making it visible on our Globus Search index.
        """
<<<<<<< HEAD
        try:
            self.backend_client.publish_garden_metadata(garden)
        except Exception as e:
            raise Exception(
                f"Request to Garden backend to publish garden failed with error: {str(e)}"
            )
=======
        self._update_datacite(garden)
        header = {"Authorization": self.garden_authorizer.get_authorization_header()}
        return garden_search.publish_garden_metadata(garden, GARDEN_ENDPOINT, header)
>>>>>>> 4e3b1b05

    def search(self, query: str) -> str:
        """
        Given a Globus Search advanced query, returns JSON Globus Search result string with gardens as entries.
        """
        return garden_search.search_gardens(query, self.search_client)

    def get_published_garden(self, doi: str) -> Garden:
        """
        Queries Globus Search for the garden with this DOI.

        Parameters
        ----------
        doi: The doi of the garden you want.

        Returns
        -------
        Garden populated with metadata from remote metadata record.

        """
        return garden_search.get_remote_garden_by_doi(
            doi, self._fresh_mlflow_vars(), self.search_client
        )<|MERGE_RESOLUTION|>--- conflicted
+++ resolved
@@ -332,7 +332,7 @@
         ----------
         test : bool
             toggle which garden backend endpoint to hit; we do not yet have a
-            test endpoint so test=True raises NotImplementedError.
+            test endpoint so test=False raises NotImplementedError.
 
         Raises
         ------
@@ -343,77 +343,18 @@
         if not test:
             raise NotImplementedError
 
-<<<<<<< HEAD
-        def get_existing_doi() -> Optional[str]:
-            # check for existing doi, either on object or in db
-            registered_obj: Optional[Union[Garden, RegisteredPipeline]]
-            if isinstance(obj, Garden):
-                registered_obj = local_data.get_local_garden_by_uuid(obj.uuid)
-            else:
-                registered_obj = local_data.get_local_pipeline_by_uuid(obj.uuid)
-
-            return registered_obj.doi if registered_obj else None
-
-        existing_doi = obj.doi or get_existing_doi()
-
-        if existing_doi and not force:
-            logger.info(
-                "existing DOI found, not requesting new DOI. Pass `force=true` to override this behavior."
-            )
-            return existing_doi
-
-        logger.info("Requesting DOI")
-        metadata = json.loads(obj.datacite_json())
-        metadata.update(event="publish", url="https://thegardens.ai")
-        payload = {"data": {"type": "dois", "attributes": metadata}}
-        return self.backend_client.mint_doi_on_datacite(payload)
-=======
         logger.info("Requesting draft DOI")
-        url = f"{GARDEN_ENDPOINT}/doi"
-
-        header = {
-            "Content-Type": "application/vnd.api+json",
-            "Authorization": self.garden_authorizer.get_authorization_header(),
-        }
         payload = {
             "data": {"type": "dois", "attributes": {}}
         }  # required data is filled in on the backend
-        r = requests.post(
-            url,
-            headers=header,
-            json=payload,
-        )
-        try:
-            r.raise_for_status()
-            doi = r.json()["doi"]
-        except requests.HTTPError:
-            logger.error(f"{r.text}")
-            raise
-        else:
-            return doi
->>>>>>> 4e3b1b05
+        return self.backend_client.mint_doi_on_datacite(payload)
 
     def _update_datacite(self, obj: Union[Garden, Pipeline]) -> None:
         logger.info("Requesting update to DOI")
-        url = f"{GARDEN_ENDPOINT}/doi"
-
-        header = {
-            "Content-Type": "application/vnd.api+json",
-            "Authorization": self.garden_authorizer.get_authorization_header(),
-        }
         metadata = json.loads(obj.datacite_json())
         metadata.update(event="publish", url=f"https://thegardens.ai/{obj.doi}")
         payload = {"data": {"type": "dois", "attributes": metadata}}
-        r = requests.put(
-            url,
-            headers=header,
-            json=payload,
-        )
-        try:
-            r.raise_for_status()
-        except requests.HTTPError:
-            logger.error(f"{r.text}")
-            raise
+        self.backend_client.update_doi_on_datacite(payload)
         logger.info("Update request succeeded")
 
     def build_container(self, pipeline: Pipeline) -> str:
@@ -512,18 +453,13 @@
         Publishes a Garden's expanded_json to the backend /garden-search-route,
         making it visible on our Globus Search index.
         """
-<<<<<<< HEAD
+        self._update_datacite(garden)
         try:
             self.backend_client.publish_garden_metadata(garden)
         except Exception as e:
             raise Exception(
                 f"Request to Garden backend to publish garden failed with error: {str(e)}"
             )
-=======
-        self._update_datacite(garden)
-        header = {"Authorization": self.garden_authorizer.get_authorization_header()}
-        return garden_search.publish_garden_metadata(garden, GARDEN_ENDPOINT, header)
->>>>>>> 4e3b1b05
 
     def search(self, query: str) -> str:
         """
