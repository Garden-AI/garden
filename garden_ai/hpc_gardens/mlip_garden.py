--- conflicted
+++ resolved
@@ -37,8 +37,6 @@
         )
         super().__init__(metadata=metadata)
 
-<<<<<<< HEAD
-=======
     def relax(
         self,
         xyz_file_path: str | Path | None = None,
@@ -73,30 +71,6 @@
         raw_output = cls.relax(raw_input)
         return raw_output
 
-    def run_relaxation(
-        self, atoms_dict, model: str = "mace-mp-0", cluster_id: str | None = None
-    ):
-        """
-        Run relaxation on-demand. This is intended for small inputs and testing.
-        For large inputs use the batch_relax flow.
-
-        Args:
-            atoms: ASE Atoms object to relax
-            model: Model to use for relaxation (any torch-sim supported model)
-            cluster_id: HPC endpoint ID to use for computation
-
-        Returns:
-            relaxed atoms dict
-        """
-        ex = EdithExecutor(endpoint_id=cluster_id if cluster_id else None)
-
-        # Submit the function
-        fut = ex.submit(_run_single_relaxation, atoms_dict, model)
-        raw_result = fut.result()
-        decoded = ex.decode_result_data(raw_result.get("raw_data"))
-        return decoded
-
->>>>>>> 04571534
     def batch_relax(
         self,
         xyz_file_path: str | Path,
