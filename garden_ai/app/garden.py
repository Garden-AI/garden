import json
import logging
from datetime import datetime
<<<<<<< HEAD
from typing import List, Optional, Dict
from copy import deepcopy

import rich
import typer
from garden_ai.client import GardenClient, GARDEN_INDEX_UUID
from garden_ai import local_data
from garden_ai.gardens import Garden
=======
from pathlib import Path
from typing import List, Optional

import rich
import typer
from globus_sdk import SearchAPIError
>>>>>>> 5f3e2a96
from rich.prompt import Prompt

from garden_ai import local_data
from garden_ai.client import GardenClient
from garden_ai.gardens import Garden
from garden_ai.pipelines import RegisteredPipeline

logger = logging.getLogger()

garden_app = typer.Typer(name="garden", no_args_is_help=True)


def validate_name(name: str) -> str:
    """(this will probably eventually use some 3rd party name parsing library)"""
    return name.strip() if name else ""


@garden_app.callback()
def garden():
    """
    sub-commands for creating and manipulating Gardens
    """
    pass


@garden_app.command(no_args_is_help=True)
def create(
    title: str = typer.Option(
        ...,
        "-t",
        "--title",
        prompt="Please enter a title for your Garden",
        help="Provide an official title (as it should appear in citations)",
        rich_help_panel="Required",
    ),
    authors: List[str] = typer.Option(
        None,
        "-a",
        "--author",
        help=(
            "Name an author of this Garden. Repeat this to indicate multiple authors: "
            "`garden create ... --author='Mendel, Gregor' --author 'Other-Author, Anne' ...` (order is preserved)."
        ),
        rich_help_panel="Required",
        prompt=False,  # NOTE: automatic prompting won't play nice with list values
    ),
    year: str = typer.Option(
        str(datetime.now().year),  # default to current year
        "-y",
        "--year",
        rich_help_panel="Required",
    ),
    contributors: List[str] = typer.Option(
        None,
        "-c",
        "--contributor",
        help=(
            "Acknowledge a contributor in this Garden. Repeat to indicate multiple (like --author). "
        ),
        rich_help_panel="Recommended",
    ),
    description: Optional[str] = typer.Option(
        None,
        "-d",
        "--description",
        help=(
            "A brief summary of the Garden and/or its purpose, to aid discovery by other Gardeners."
        ),
        rich_help_panel="Recommended",
    ),
    tags: List[str] = typer.Option(
        None,
        "--tag",
        help="Add a tag, keyword, key phrase or other classification pertaining to the Garden.",
        rich_help_panel="Recommended",
    ),
    verbose: bool = typer.Option(
        False, help="If true, pretty-print Garden's metadata when created."
    ),
):
    """Create a new Garden"""
    while not authors:
        # repeatedly prompt for at least one author until one is given
        name = validate_name(Prompt.ask("Please enter at least one author (required)"))
        if not name:
            continue

        authors = [name]
        # prompt for additional authors until one is *not* given
        while True:
            name = validate_name(
                Prompt.ask("Add another author? (leave blank to finish)")
            )
            if name:
                authors += [name]
            else:
                break

    if not contributors:
        name = validate_name(
            Prompt.ask("Acknowledge a contributor? (leave blank to skip)")
        )
        if name:
            contributors = [name]
            while True:
                name = validate_name(
                    Prompt.ask("Add another contributor? (leave blank to finish)")
                )
                if name:
                    authors += [name]
                else:
                    break

    if not description:
        description = Prompt.ask(
            "Provide a brief description of this Garden, to aid in discovery (leave blank to skip)"
        )

    client = GardenClient()

    garden = client.create_garden(
        authors=authors,
        title=title,
        year=year,
        description=description,
        contributors=contributors,
        tags=tags,
    )

    local_data.put_local_garden(garden)

    if verbose:
        metadata = json.dumps(local_data.get_local_garden_by_uuid(garden.uuid))
        rich.print_json(metadata)
    return


@garden_app.command(no_args_is_help=True)
def search(
    title: Optional[str] = typer.Option(
        None, "-t", "--title", help="Title of a Garden"
    ),
    authors: Optional[List[str]] = typer.Option(
        None, "-a", "--author", help="an author of the Garden"
    ),
    year: Optional[str] = typer.Option(
        None, "-y", "--year", help="year the Garden was published"
    ),
    contributors: List[str] = typer.Option(
        None,
        "-c",
        "--contributor",
        help="a contributor to the Garden",
    ),
    description: Optional[str] = typer.Option(
        None,
        "-d",
        "--description",
        help="text in the description of the Garden you are searching for",
    ),
    tags: List[str] = typer.Option(
        None,
        "--tag",
        help="A tag of the Garden",
    ),
    verbose: bool = typer.Option(
        False, help="If true, print the query being passed to Globus Search."
    ),
    raw_query: Optional[str] = typer.Option(
        None,
        help=(
            "Form your own Globus Search query directly. It will be passed to Search in advanced mode."
            "See https://docs.globus.org/api/search/reference/get_query for more details."
        ),
    ),
):
    """Queries the Garden search index and prints matching results. All query components are ANDed together.
    So if you say `garden-ai garden search --description "foo" --title "bar"` you will get results
    for gardens that have "foo" in their description and "bar" in their title.
    """
    client = GardenClient()
    if raw_query:
        query = raw_query
    else:
        query = create_query(
            title=title,
            authors=authors,
            year=year,
            contributors=contributors,
            description=description,
            tags=tags,
        )
    if verbose:
        logger.info(query)

    try:
        results = client.search(query)
    except SearchAPIError as e:
        logger.fatal(f"Could not query search index {GARDEN_INDEX_UUID}")
        logger.fatal(e.error_data)
        raise typer.Exit(code=1) from e

    rich.print_json(results)


@garden_app.command(no_args_is_help=True)
def add_pipeline(
    garden_id: str = typer.Option(
        ...,
        "-g",
        "--garden",
        prompt="Please enter the UUID or DOI of a garden",
        help="The name of the garden you want to add a pipeline to",
        rich_help_panel="Required",
    ),
    pipeline_id: str = typer.Option(
        ...,
        "-p",
        "--pipeline",
        prompt="Please enter a the UUID or DOI of a pipeline",
        help="The name of the pipeline you want to add",
        rich_help_panel="Required",
    ),
):
    """Add a registered pipeline to a garden"""

    garden = _get_garden(garden_id)
    to_add = _get_pipeline(pipeline_id)

    if to_add in garden.collect_pipelines():
        logger.info(f"Pipeline {pipeline_id} is already in Garden {garden_id}")
        return

    garden.pipeline_ids += [to_add.uuid]
    local_data.put_local_garden(garden)
    logger.info(f"Added pipeline {pipeline_id} to Garden {garden_id}")


@garden_app.command(no_args_is_help=True)
def publish(
    garden_id: str = typer.Option(
        ...,
        "-g",
        "--garden",
        prompt="Please enter the UUID or DOI of a garden",
        help="The name of the garden you want to add a pipeline to",
        rich_help_panel="Required",
    ),
):
    """Push data about a Garden stored to Globus Search so that other users can search for it"""

    client = GardenClient()
    garden = _get_garden(garden_id)
    garden.doi = client._mint_doi(garden)

    try:
        client.publish_garden_metadata(garden)
    except SearchAPIError as e:
        logger.fatal(f"Could not publish garden {garden_id}")
        logger.fatal(e.error_data)
        raise typer.Exit(code=1) from e


def _get_pipeline(pipeline_id: str) -> RegisteredPipeline:
    if "/" in pipeline_id:
        pipeline = local_data.get_local_pipeline_by_doi(pipeline_id)
    else:
        pipeline = local_data.get_local_pipeline_by_uuid(pipeline_id)
    if not pipeline:
        logger.fatal(f"Could not find pipeline with id {pipeline_id}")
        raise typer.Exit(code=1)
    return pipeline


def _get_garden(garden_id: str) -> Garden:
    if "/" in garden_id:
        garden = local_data.get_local_garden_by_doi(garden_id)
    else:
        garden = local_data.get_local_garden_by_uuid(garden_id)
    if not garden:
        logger.fatal(f"Could not find garden with id {garden_id}")
        raise typer.Exit(code=1)
<<<<<<< HEAD
    return garden_meta


def create_query(
    title: Optional[str] = None,
    authors: List[str] = None,
    year: str = None,
    contributors: List[str] = None,
    description: Optional[str] = None,
    tags: List[str] = None,
) -> str:
    query_parts = []
    if title:
        query_parts.append(f'(title: "{title}")')

    if authors:
        for author in authors:
            query_parts.append(f'(authors: "{author}")')

    if year:
        query_parts.append(f'(year: "{year}")')

    if contributors:
        for contributor in contributors:
            query_parts.append(f'(contributors: "{contributor}")')

    if description:
        query_parts.append(f'(description: "{description}")')

    if tags:
        for tag in tags:
            query_parts.append(f'(tags: "{tag}")')

    return " AND ".join(query_parts)
=======
    return garden
>>>>>>> 5f3e2a96
<|MERGE_RESOLUTION|>--- conflicted
+++ resolved
@@ -1,27 +1,15 @@
 import json
 import logging
 from datetime import datetime
-<<<<<<< HEAD
-from typing import List, Optional, Dict
-from copy import deepcopy
-
-import rich
-import typer
-from garden_ai.client import GardenClient, GARDEN_INDEX_UUID
-from garden_ai import local_data
-from garden_ai.gardens import Garden
-=======
-from pathlib import Path
 from typing import List, Optional
 
 import rich
 import typer
 from globus_sdk import SearchAPIError
->>>>>>> 5f3e2a96
 from rich.prompt import Prompt
 
 from garden_ai import local_data
-from garden_ai.client import GardenClient
+from garden_ai.client import GardenClient, GARDEN_INDEX_UUID
 from garden_ai.gardens import Garden
 from garden_ai.pipelines import RegisteredPipeline
 
@@ -300,8 +288,7 @@
     if not garden:
         logger.fatal(f"Could not find garden with id {garden_id}")
         raise typer.Exit(code=1)
-<<<<<<< HEAD
-    return garden_meta
+    return garden
 
 
 def create_query(
@@ -334,7 +321,4 @@
         for tag in tags:
             query_parts.append(f'(tags: "{tag}")')
 
-    return " AND ".join(query_parts)
-=======
-    return garden
->>>>>>> 5f3e2a96
+    return " AND ".join(query_parts)