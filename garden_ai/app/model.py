--- conflicted
+++ resolved
@@ -1,19 +1,16 @@
 from pathlib import Path
-from typing import List
+from typing import List, Optional
 
 from garden_ai import local_data
 from garden_ai.client import GardenClient
-<<<<<<< HEAD
-from garden_ai.mlmodel import DatasetConnection, LocalModel, ModelFlavor, SerializeType
-=======
 from garden_ai.mlmodel import (
     DatasetConnection,
     LocalModel,
     ModelFlavor,
     ModelNotFoundException,
+    SerializeType,
 )
 
->>>>>>> 7ac75796
 from garden_ai.app.console import console, get_local_model_rich_table
 
 import typer
@@ -57,7 +54,6 @@
             "Currently we support the following flavors 'sklearn', 'tensorflow', and 'pytorch'."
         ),
     ),
-<<<<<<< HEAD
     serialize_type: Optional[str] = typer.Option(
         None,
         "--serialize-type",
@@ -69,22 +65,6 @@
             """
         ),
     ),
-    dataset_url: Optional[str] = typer.Option(
-        None,
-        "--dataset-url",
-        help=(
-            "If you trained this model on a Foundry dataset, include a link to the dataset with this option"
-        ),
-    ),
-    dataset_doi: Optional[str] = typer.Option(
-        None,
-        "--dataset-doi",
-        help=(
-            "If you trained this model on a Foundry dataset, include the doi of the dataset"
-        ),
-    ),
-=======
->>>>>>> 7ac75796
 ):
     """Register a model in Garden. Outputs a full model identifier that you can reference in a Pipeline."""
     if flavor not in [f.value for f in ModelFlavor]:
@@ -92,22 +72,11 @@
             f"Sorry, we only support 'sklearn', 'tensorflow', and 'pytorch'. The {flavor} flavor is not yet supported."
         )
 
-<<<<<<< HEAD
     if serialize_type and serialize_type not in [s.value for s in SerializeType]:
         raise typer.BadParameter(
             f"Sorry, we only support 'pickle', 'joblib', 'keras', and 'torch'. The {serialize_type} format is not yet supported."
         )
 
-    only_one_dataset_option_provided = (dataset_url and not dataset_doi) or (
-        dataset_doi and not dataset_url
-    )
-    if only_one_dataset_option_provided:
-        raise typer.BadParameter(
-            "If you are linking a Foundry dataset, please include both --dataset-url and --dataset-doi"
-        )
-
-=======
->>>>>>> 7ac75796
     client = GardenClient()
     local_model = LocalModel(
         local_path=str(model_path),
