--- conflicted
+++ resolved
@@ -231,8 +231,7 @@
     console.print(f"Created function {func_uuid}")
     console.print("Done! Pipeline is registered.")
 
-
-<<<<<<< HEAD
+    
 @pipeline_app.command()
 def shell(
     pipeline_file: Path = typer.Argument(
@@ -329,7 +328,8 @@
     except Exception as e:
         # MVP error handling
         print(f"An error occurred: {e}")
-=======
+
+        
 @pipeline_app.command(no_args_is_help=False)
 def list():
     """Lists all local pipelines."""
@@ -361,5 +361,4 @@
             rich.print_json(json=pipeline.json())
             rich.print("\n")
         else:
-            rich.print(f"Could not find pipeline with id {pipeline_id}\n")
->>>>>>> 719f12c5
+            rich.print(f"Could not find pipeline with id {pipeline_id}\n")