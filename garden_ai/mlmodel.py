import pathlib
import pickle
from functools import lru_cache
from typing import List

import mlflow  # type: ignore
from mlflow.pyfunc import load_model  # type: ignore
<<<<<<< HEAD
import os
import torch

os.environ["TF_CPP_MIN_LOG_LEVEL"] = "3"
# ignore cpu gaurd info on tf import require before tf import
from tensorflow import keras  # noqa: E402
=======
from garden_ai.utils.misc import read_conda_deps
>>>>>>> c295bef2


class ModelUploadException(Exception):
    """Exception raised when an attempt to upload a model to ML Flow fails"""

    pass


def upload_model(
    model_path: str,
    model_name: str,
    user_email: str,
    flavor: str,
    extra_pip_requirements: List[str] = None,
) -> str:
    """Upload a model to Garden-AI's MLflow model registry.

    Parameters
    ----------
    model_path : str
        The file path specific to the model type to be uploaded, e.g. ``/path/to/my/model.pkl``
        or ``/path/to/my/tf_model/`` or ``/path/to/my/torch_model.pt``.
    model_name : str
        The name under which to register the uploaded model.
    user_email : str
        The email address of the user uploading the model.
    flavor : str
        The library the model was made with, e.g. ``sklearn`` or ``tensorflow``.
    extra_pip_requirements : List[str], optional
        A list of additional pip requirements needed to load and/or run the model.
        Defaults to None.

    Returns
    -------
    str
        The full name and version number of the uploaded model in the MLflow
        registry, which can be used to fetch the model with a call to ``Model(...)``.

    Raises
    ------
    ModelUploadException
        If an error occurs during the upload process, such as failure to open or
        parse the model, or failure to retrieve the latest version of the model.
    """
    full_model_name = f"{user_email}-{model_name}"
    try:
        if flavor == "sklearn" and pathlib.Path(model_path).is_file:
            with open(model_path, "rb") as f:
                loaded_model = pickle.load(f)
                mlflow.sklearn.log_model(
                    loaded_model,
                    user_email,
                    registered_model_name=full_model_name,
                    extra_pip_requirements=extra_pip_requirements,
                )
        elif flavor == "tensorflow" and pathlib.Path(model_path).is_dir:
            loaded_model = keras.models.load_model(model_path)
            mlflow.tensorflow.log_model(  # TODO explore artifact path, sigs, and HDf5
                loaded_model,
                user_email,
                registered_model_name=full_model_name,
                extra_pip_requirements=extra_pip_requirements,
            )
        elif (
            flavor == "pytorch" and pathlib.Path(model_path).is_file
        ):  # TODO explore signatures
            loaded_model = torch.load(model_path)
            mlflow.pytorch.log_model(
                loaded_model,
                user_email,
                registered_model_name=full_model_name,
                extra_pip_requirements=extra_pip_requirements,
            )
    except IOError as e:
        raise ModelUploadException("Could not open file " + model_path) from e
    except pickle.PickleError as e:
        raise ModelUploadException("Could not parse model at " + model_path) from e
    except mlflow.MlflowException as e:
        raise ModelUploadException("Could not upload model.") from e

    client = mlflow.tracking.MlflowClient()
    versions = client.get_latest_versions(full_model_name, stages=["None"])
    if len(versions) == 0:
        raise ModelUploadException("Could not retrieve model version.")
    version_number = versions[0].version
    return f"{full_model_name}/{version_number}"


class _Model:
    def __init__(
        self,
        model_full_name: str,
    ):
        self.model = None
        self.model_uri = f"models:/{model_full_name}"
        # extract dependencies without loading model into memory
        # make it easier for steps to infer
        conda_yml = mlflow.pyfunc.get_model_dependencies(self.model_uri, format="conda")
        python_version, conda_dependencies, pip_dependencies = read_conda_deps(
            conda_yml
        )
        self.python_version = python_version
        self.conda_dependencies = conda_dependencies
        self.pip_dependencies = pip_dependencies
        return

    def _lazy_load_model(self):
        """deserialize the underlying model, if necessary."""
        if self.model is None:
            # don't clutter current directory, especially if running locally
            local_store = pathlib.Path("~/.garden/mlflow").expanduser()
            local_store.mkdir(parents=True, exist_ok=True)
            self.model = load_model(
                self.model_uri, suppress_warnings=True, dst_path=local_store
            )
        return

    def predict(self, data):
        """Generate model predictions.

        The underlying model will be downloaded if it hasn't already.

        input data is passed directly to the underlying model via its respective
        ``predict`` method.

        Parameters
        ----------
        data : pd.DataFrame | pd.Series | np.ndarray | List[Any] | Dict[str, Any]
            Input data fed to the model

        Returns
        --------
        Results of model prediction

        """
        self._lazy_load_model()
        return self.model.predict(data)


@lru_cache
<<<<<<< HEAD
def Model(full_model_name: str) -> mlflow.pyfunc.PyFuncModel:
=======
def Model(model_full_name: str) -> _Model:
>>>>>>> c295bef2
    """Load a registered model from Garden-AI's (MLflow) tracking server.

    Tip: This is meant to be used as a "default argument" in a
    ``@step``-decorated function. This allows the step to collect model-specific
    dependencies, including any user-specified dependencies when the model was
    registered.

    Example:
    --------
        ```python
        import garden_ai
        from garden_ai import step
        ....
        # OK for preceding step to return only a DataFrame
        @step
        def run_inference(
            my_data: pd.DataFrame,  # no default
            my_model = garden_ai.Model("me@uni.edu-myModel/2"),  # NOTE: used as default
        ) -> MyResultType:
        '''Run inference on DataFrame `my_data`, returned by previous step.'''

            result = my_model.predict(my_data)
            return result
        ```

    Notes:
    ------
    The object returned by this function waits as long as possible - i.e. until
    the model actually needs to make a prediction - to actually deserialize the
    registered model. This is done so that ``Model('me@uni.edu-myModel/2)`` in a
    step (like above) an argument default is lighter-weight when the function itself
    is serialized for remote execution of a pipeline.

    This function is also memoized, so the same object (which, being lazy, may
    or may not have actually loaded the model yet) will be returned if it is
    called multiple times with the same model_full_name.
    """
<<<<<<< HEAD
    model_uri = f"models:/{full_model_name}"
    local_store = pathlib.Path("~/.garden/mlflow").expanduser()
    local_store.mkdir(parents=True, exist_ok=True)
    # don't clutter the user's current directory with mystery mlflow directories
    return load_model(model_uri=model_uri, suppress_warnings=True, dst_path=local_store)
=======
    return _Model(model_full_name)
>>>>>>> c295bef2
<|MERGE_RESOLUTION|>--- conflicted
+++ resolved
@@ -5,16 +5,14 @@
 
 import mlflow  # type: ignore
 from mlflow.pyfunc import load_model  # type: ignore
-<<<<<<< HEAD
 import os
 import torch
 
 os.environ["TF_CPP_MIN_LOG_LEVEL"] = "3"
-# ignore cpu gaurd info on tf import require before tf import
+# ignore cpu guard info on tf import require before tf import
 from tensorflow import keras  # noqa: E402
-=======
+
 from garden_ai.utils.misc import read_conda_deps
->>>>>>> c295bef2
 
 
 class ModelUploadException(Exception):
@@ -155,11 +153,7 @@
 
 
 @lru_cache
-<<<<<<< HEAD
-def Model(full_model_name: str) -> mlflow.pyfunc.PyFuncModel:
-=======
-def Model(model_full_name: str) -> _Model:
->>>>>>> c295bef2
+def Model(full_model_name: str) -> _Model:
     """Load a registered model from Garden-AI's (MLflow) tracking server.
 
     Tip: This is meant to be used as a "default argument" in a
@@ -197,12 +191,4 @@
     or may not have actually loaded the model yet) will be returned if it is
     called multiple times with the same model_full_name.
     """
-<<<<<<< HEAD
-    model_uri = f"models:/{full_model_name}"
-    local_store = pathlib.Path("~/.garden/mlflow").expanduser()
-    local_store.mkdir(parents=True, exist_ok=True)
-    # don't clutter the user's current directory with mystery mlflow directories
-    return load_model(model_uri=model_uri, suppress_warnings=True, dst_path=local_store)
-=======
-    return _Model(model_full_name)
->>>>>>> c295bef2
+    return _Model(full_model_name)