--- conflicted
+++ resolved
@@ -20,11 +20,7 @@
         70612:
             reason: we're only using jinja on the client side to template notebooks
         71064:
-<<<<<<< HEAD
-            reason: docker currently does not work with requests>2.31.0, temporarily ignoring until this is fixed and we can upgrade requests.
-=======
             reason: the CVE-2024-35195 vulnerability affects the use of "verify=False" in requests, but our project does not use this parameter in any API calls, so this risk can be ignored. If this version fixes our bug, we will find another solution.
->>>>>>> 9ccdbd08
 
     continue-on-vulnerability-error: False # Suppress non-zero exit codes when vulnerabilities are found. Enable this in pipelines and CI/CD processes if you want to pass builds that have vulnerabilities. We recommend you set this to False.
 alert: # configuration for the `safety alert` command
