import pytest

from garden_ai.utils.filesystem import (
    PipelineLoadException,
    load_pipeline_from_python_file,
)
<<<<<<< HEAD
from garden_ai.mlmodel import ModelNotFoundException
=======
>>>>>>> 51e552f8
from garden_ai import Pipeline

from tests.fixtures.helpers import get_fixture_file_path  # type: ignore


def test_load_pipeline_from_valid_file_with_no_model():
    fixture_file_path = get_fixture_file_path("fixture_pipeline/pipeline.py")
    loaded_pipeline = load_pipeline_from_python_file(fixture_file_path)
    assert isinstance(loaded_pipeline, Pipeline)


def test_load_pipeline_from_valid_file_with_no_pipeline():
    fixture_file_path = get_fixture_file_path("fixture_pipeline/missing_pipeline.py")
    with pytest.raises(PipelineLoadException):
        load_pipeline_from_python_file(fixture_file_path)


def test_load_pipeline_from_valid_file_with_invalid_model():
    fixture_file_path = get_fixture_file_path(
        "fixture_pipeline/invalid_model_pipeline.py"
    )
<<<<<<< HEAD
    with pytest.raises(ModelNotFoundException):
=======
    with pytest.raises(PipelineLoadException):
>>>>>>> 51e552f8
        load_pipeline_from_python_file(fixture_file_path)


def test_load_pipeline_from_invalid_file():
    fixture_file_path = get_fixture_file_path("fixture_pipeline/invalid_pipeline.py")
    with pytest.raises(SyntaxError):
        load_pipeline_from_python_file(fixture_file_path)


def test_load_pipeline_from_nonexistent_pipeline():
    fixture_file_path = get_fixture_file_path("fixture_pipeline/not_actually_a_file.py")
    with pytest.raises(FileNotFoundError):
        load_pipeline_from_python_file(fixture_file_path)


def test_incorrect_requirements_file_specification():
    fixture_file_path = get_fixture_file_path(
        "fixture_pipeline/invalid_requirements_file.py"
    )
    with pytest.raises(ValueError):
        load_pipeline_from_python_file(fixture_file_path)<|MERGE_RESOLUTION|>--- conflicted
+++ resolved
@@ -4,10 +4,8 @@
     PipelineLoadException,
     load_pipeline_from_python_file,
 )
-<<<<<<< HEAD
+
 from garden_ai.mlmodel import ModelNotFoundException
-=======
->>>>>>> 51e552f8
 from garden_ai import Pipeline
 
 from tests.fixtures.helpers import get_fixture_file_path  # type: ignore
@@ -29,11 +27,7 @@
     fixture_file_path = get_fixture_file_path(
         "fixture_pipeline/invalid_model_pipeline.py"
     )
-<<<<<<< HEAD
     with pytest.raises(ModelNotFoundException):
-=======
-    with pytest.raises(PipelineLoadException):
->>>>>>> 51e552f8
         load_pipeline_from_python_file(fixture_file_path)
 
 
