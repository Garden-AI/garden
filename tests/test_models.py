--- conflicted
+++ resolved
@@ -1,9 +1,6 @@
 import sys
-<<<<<<< HEAD
 import os
 from typing import Tuple, Union, Any
-=======
->>>>>>> 408a5fc0
 from collections import namedtuple
 from typing import Any, List, Tuple, Union
 
