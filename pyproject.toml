[tool.poetry]
name = "garden-ai"
version = "0.1.0"
description = "Garden: tools to simplify access to scientific AI advances."
authors = ["Your Name <you@example.com>"]
license = "Apache-2.0"
readme = "README.md"
include = ["templates"]

[tool.poetry.dependencies]
python = "^3.8"
requests = "^2.20.0"
globus-sdk = "^3.12.0"
pydantic = "^1.10.2"
typer = {extras = ["all"], version = "^0.7.0"}
beartype = "^0.12.0"
jinja2 = "^3.1.2"
mlflow = "2.2.1"
# numba is an indirect dep of ML Flow.
# Specifying a recent version of it helps avoid install issues on M1 Macs
numba = "^0.56"
boto3 = "^1.26.77"
dparse = {extras = ["conda"], version = "^0.6.2"}
pyyaml = "^6.0"
packaging = "^23.0"
<<<<<<< HEAD
# Be sure to add additional flavors as optional below as support is added and update tool.poetry.extras
torch = { version = "^2.0.0", optional = true}
tensorflow = { version = "^2.11.0", optional = true, python = ">=3.8,<3.12" }
=======
globus-compute-sdk = "^2.0.0"
>>>>>>> 612eaae2

[tool.poetry.scripts]
garden-ai = "garden_ai.app.main:app"

[tool.poetry.group.test]
optional=true

[tool.poetry.group.test.dependencies]
pytest = "^7.2.0"
pytest-mock = "^3.10.0"
coverage = "^6.5.0"
flake8 = "^5.0.4"
mypy = "^0.981"
types-requests = "^2.20.0"
safety = "^2.3.1"
types-pyyaml = "^6.0.12.8"
torch = { version = "^2.0.0"}
tensorflow = { version = "^2.11.0", python = ">=3.8,<3.12" }



[tool.poetry.group.develop.dependencies]
sphinx = "4.3.2"
sphinx-rtd-theme = "^1.0.0"
pre-commit = "^3.1.1"
black = "^23.1.0"
isort = "^5.12.0"

[tool.isort]
profile = "black"

[build-system]
requires = ["poetry-core"]
build-backend = "poetry.core.masonry.api"

[tool.mypy]
plugins = ["pydantic.mypy"]
exclude = "/fixtures/"

[tool.pytest.ini_options]
markers = [
        "integration: deselect with '-m \"not integration\"' to run unit tests only.",
        "cli: deselect with '-m \"not cli\"' to disable CLI tests."
]

[tool.poetry.extras]
# Be sure to add additional flavors to below as support is added and in the flavors array
# Optional dependencies that can be added through `poetry install --extras "torch tensorflow"` etc. or `poetry install --extras "flavors"`
# `poetry install --all-extras` will install all extras located in tool.poetry.extras
torch = ["torch"]
tensorflow = ["tensorflow"]
flavors = ["tensorflow", "torch"]<|MERGE_RESOLUTION|>--- conflicted
+++ resolved
@@ -23,13 +23,11 @@
 dparse = {extras = ["conda"], version = "^0.6.2"}
 pyyaml = "^6.0"
 packaging = "^23.0"
-<<<<<<< HEAD
 # Be sure to add additional flavors as optional below as support is added and update tool.poetry.extras
 torch = { version = "^2.0.0", optional = true}
 tensorflow = { version = "^2.11.0", optional = true, python = ">=3.8,<3.12" }
-=======
 globus-compute-sdk = "^2.0.0"
->>>>>>> 612eaae2
+
 
 [tool.poetry.scripts]
 garden-ai = "garden_ai.app.main:app"
